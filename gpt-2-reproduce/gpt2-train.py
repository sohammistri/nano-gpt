--- conflicted
+++ resolved
@@ -9,19 +9,6 @@
 import time
 import math 
 import inspect
-<<<<<<< HEAD
-=======
-
-device = "cpu"
-if torch.cuda.is_available():
-    device = "cuda"
-elif torch.backends.mps.is_available():
-    device = "mps"
-
-tokenizer = tiktoken.encoding_for_model("gpt2")
->>>>>>> 7ac577e6
-
-use_amp = True
 
 @dataclass
 class GPTConfig:
@@ -43,6 +30,9 @@
         # NOT NEEDED after FlashAttention
         # self.register_buffer("bias", torch.tril(torch.ones(config.block_size, config.block_size)).\
         #                      view(1, 1, config.block_size, config.block_size))
+        # NOT NEEDED after FlashAttention
+        # self.register_buffer("bias", torch.tril(torch.ones(config.block_size, config.block_size)).\
+        #                      view(1, 1, config.block_size, config.block_size))
 
     def forward(self, x):
         B, T, C = x.shape
@@ -50,10 +40,19 @@
         qkv = self.c_attn(x) # (B, T, 3*C)
         q, k, v = torch.split(qkv, C, dim=2) # (B, T, C)
 
+        q = q.view(B, T, self.config.n_heads, C//self.config.n_heads).transpose(1, 2) # (B, nh, T, ch)
+        k = k.view(B, T, self.config.n_heads, C//self.config.n_heads).transpose(1, 2)
         q = q.view(B, T, self.config.n_heads, C//self.config.n_heads).transpose(1, 2) # (B, nh, T, ch)
         k = k.view(B, T, self.config.n_heads, C//self.config.n_heads).transpose(1, 2)
         v = v.view(B, T, self.config.n_heads, C//self.config.n_heads).transpose(1, 2)
 
+        # Flash attention
+        out = F.scaled_dot_product_attention(q, k, v, is_causal=True)
+
+        # attn_scores = q @ k.transpose(-2, -1) * ((k.shape[-1])**-0.5) # (B, nh, T, T)
+        # attn_scores = attn_scores.masked_fill(self.bias[:, :, :T, :T] == 0, -float("inf")) # (B, nh, T, T)
+        # attn_scores = torch.softmax(attn_scores, dim=-1)
+        # out = attn_scores @ v # (B, nh, T, ch)
         # Flash attention
         out = F.scaled_dot_product_attention(q, k, v, is_causal=True)
 
@@ -167,6 +166,7 @@
             tokens = torch.cat((tokens, sampled_indices), dim=1)
 
         return tokens
+    
     
     @classmethod
     def from_pretrained(cls, model_type):
@@ -232,7 +232,6 @@
         ]
         num_decay_params = sum(p.numel() for p in decay_params)
         num_nodecay_params = sum(p.numel() for p in nodecay_params)
-<<<<<<< HEAD
         if master_process:
             print(f"num decayed parameter tensors: {len(decay_params)}, with {num_decay_params:,} parameters")
             print(f"num non-decayed parameter tensors: {len(nodecay_params)}, with {num_nodecay_params:,} parameters")
@@ -241,14 +240,6 @@
         use_fused = fused_available and 'cuda' in device
         if master_process:
             print(f"using fused AdamW: {use_fused}")
-=======
-        print(f"num decayed parameter tensors: {len(decay_params)}, with {num_decay_params:,} parameters")
-        print(f"num non-decayed parameter tensors: {len(nodecay_params)}, with {num_nodecay_params:,} parameters")
-        # Create AdamW optimizer and use the fused version if it is available
-        fused_available = 'fused' in inspect.signature(torch.optim.AdamW).parameters
-        use_fused = fused_available and 'cuda' in device
-        print(f"using fused AdamW: {use_fused}")
->>>>>>> 7ac577e6
         optimizer = torch.optim.AdamW(optim_groups, lr=learning_rate, betas=(0.9, 0.95), eps=1e-8, fused=use_fused)
         return optimizer
 
@@ -296,35 +287,43 @@
     return lr / base_lr
 
 def train(model, dataloader, n_iters, grad_accum_steps, optimizer, scheduler):
+
+def cosine_scheduler(it, min_lr, max_lr, warmup_steps, max_steps, base_lr):
+    if it < warmup_steps:
+        lr = max_lr * ((it + 1) / warmup_steps)
+    elif it > max_steps:
+        lr = min_lr
+    else:
+        decay_ratio = (it - warmup_steps) / (max_steps - warmup_steps)
+        assert 0 <= decay_ratio <= 1
+        coeff = 0.5 * (1 + math.cos(decay_ratio * math.pi)) # starts with 1, ends at 0
+        lr = min_lr + coeff * (max_lr - min_lr)
+
+    return lr / base_lr
+
+def train(model, dataloader, n_iters, grad_accum_steps, optimizer, scheduler):
     model.train()
     scaler = torch.amp.GradScaler("cuda", enabled=use_amp) # prevent underflow of grads in mixed precision training
-
+    scaler = torch.amp.GradScaler("cuda", enabled=use_amp) # prevent underflow of grads in mixed precision training
+
+    for iter in range(n_iters):
     for iter in range(n_iters):
         t0 = time.time()
 
         loss_accum = 0.0
-<<<<<<< HEAD
         for micro_step in range(grad_accum_steps):
             x, y = dataloader.sample()
             x, y = x.to(device), y.to(device)
             if ddp:
                 model.require_backward_grad_sync = (micro_step == grad_accum_steps - 1)
-=======
-        for i in range(grad_accum_steps):
-            x, y = dataloader.sample()
-            x, y = x.to(device), y.to(device)
->>>>>>> 7ac577e6
             with torch.autocast(device_type=device, dtype=torch.bfloat16, enabled=use_amp):
                 logits, loss = model(x, y)
                 # print(logits.dtype, loss.dtype) logits: bfloat16, loss: float32
                 loss /= grad_accum_steps
                 loss_accum += loss.detach()
                 scaler.scale(loss).backward()
-<<<<<<< HEAD
                 if ddp:
                     dist.all_reduce(loss_accum, op=dist.ReduceOp.AVG) # Collect all losses from all GPUs and make them avg
-=======
->>>>>>> 7ac577e6
 
         scaler.unscale_(optimizer)
         # Grad scaling
@@ -335,22 +334,16 @@
         optimizer.zero_grad(set_to_none=True)
         if device == "cuda":
             torch.cuda.synchronize() # wait for the GPU to finish work
+        if device == "cuda":
+            torch.cuda.synchronize() # wait for the GPU to finish work
         t1 = time.time()
 
-<<<<<<< HEAD
         tokens_processed = x.numel() * grad_accum_steps * ddp_world_size
         tokens_processed_per_sec = tokens_processed / (t1 - t0)
-=======
-        tokens_processed = x.numel() * grad_accum_steps
-        tokens_processed_per_sec = tokens_processed / (t1 - t0)
-
-        print(f"Iteration: {iter:3d} | Train Loss: {loss_accum.item():.4f} | lr: {scheduler.get_last_lr()[0]:.4e} | Grad norm: {norm:.4f} | Time per iter: {(t1 - t0)*1000:.2f} ms | Tokens Processed per sec: {int(tokens_processed_per_sec)} toks/sec")
->>>>>>> 7ac577e6
 
         if master_process:
             print(f"Iteration: {iter:3d} | Train Loss: {loss_accum.item():.4f} | lr: {scheduler.get_last_lr()[0]:.4e} | Grad norm: {norm:.4f} | Time per iter: {(t1 - t0)*1000:.2f} ms | Tokens Processed per sec: {int(tokens_processed_per_sec)} toks/sec")
 
-<<<<<<< HEAD
 def main():
     config = GPTConfig(vocab_size=50304)
 
@@ -361,16 +354,6 @@
     if master_process:
         print(f"total desired batch size: {total_batch_size}")
         print(f"=> calculated gradient accumulation steps: {grad_accum_steps}")
-=======
-    config = GPTConfig(vocab_size=50304)
-
-    total_batch_size = 524288 # 2**19, ~0.5M, in number of tokens
-    B = 16
-    T = config.block_size
-    grad_accum_steps = total_batch_size // (B * T)
-    print(f"total desired batch size: {total_batch_size}")
-    print(f"=> calculated gradient accumulation steps: {grad_accum_steps}")
->>>>>>> 7ac577e6
 
     # FP32 -> TF32 matrix muls
     torch.set_float32_matmul_precision('high')
@@ -379,7 +362,6 @@
     model = GPT(config)
     model = torch.compile(model)
     model.to(device)
-<<<<<<< HEAD
     model = torch.compile(model)
     if ddp:
         model = torch.nn.parallel.DistributedDataParallel(model, device_ids=[ddp_local_rank])
@@ -397,20 +379,6 @@
     
     if master_process:
         print(f"Training on device {device}")
-=======
-
-    n_iters = 50
-    base_lr = 6e-4
-    max_lr = 6e-4
-    min_lr = max_lr * 0.10
-    warmup_steps = 10
-    max_steps = 50
-    
-    optimizer = model.configure_optimizers(weight_decay=0.10, learning_rate=base_lr, device=device)
-    scheduler = optim.lr_scheduler.LambdaLR(optimizer, lr_lambda=lambda epoch: cosine_scheduler(epoch, min_lr, max_lr, warmup_steps, max_steps, base_lr))
-
-    print(f"Training on device {device}")
->>>>>>> 7ac577e6
     train(model, dataloader, n_iters=n_iters, grad_accum_steps=grad_accum_steps, optimizer=optimizer, scheduler=scheduler)
 
     if ddp:
